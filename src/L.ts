--- conflicted
+++ resolved
@@ -15,11 +15,7 @@
 
 let locale: Locales = "en";
 try {
-<<<<<<< HEAD
-  locale = (window.i18next.language || "").startsWith("zh") ? "zh" : "en";
-=======
   locale = (window.i18next.language || '').startsWith('zh') ? 'zh' : 'en';
->>>>>>> 479bb492
 } catch (e) {
   /* empty */
 }
