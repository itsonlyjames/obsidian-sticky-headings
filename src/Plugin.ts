import debounce from 'lodash/debounce';
import type {
  App,
  HeadingCache,
  TFile,
} from 'obsidian';
import {
  MarkdownView,
  Plugin,
  PluginSettingTab,
  setIcon,
  Setting,
} from 'obsidian';
import defaultSetting from './defaultSetting';
import L from './L';
import { calcIndentLevels, getHeadings, isMarkdownFile, trivial } from './utils';

export default class StickyHaeddingsPlugin extends Plugin {
  settings: ISetting;
  fileResolveMap: Record<
    string,
    {
      resolve: boolean;
      file: TFile;
      view: MarkdownView;
      container: HTMLElement;
      lastHeight: number;
    }
  > = {};

  detectPosition = debounce(
    (event: Event) => {
      // eslint-disable-next-line @typescript-eslint/consistent-type-assertions
      const target = event.target as HTMLElement | null;
      const scroller = target?.classList.contains('cm-scroller')
        || target?.classList.contains('markdown-preview-view');
      if (scroller) {
        const container = target?.closest('.view-content');
        if (container) {
          const ids = Object.keys(this.fileResolveMap).filter(
            id => this.fileResolveMap[id].container === container,
          );
          this.updateHeadings(ids);
        }
      }
    },
    20,
    { leading: true, trailing: true },
  );

  async onload() {
    await this.loadSettings();
    this.registerEvent(
      this.app.workspace.on('file-open', file => {
        if (file && isMarkdownFile(file)) {
          const activeView
            = this.app.workspace.getActiveViewOfType(MarkdownView);
          const id = activeView?.leaf.id;
          if (id) {
            if (!(id in this.fileResolveMap)) {
              activeView.onResize = this.makeResize(id);
            }
            this.fileResolveMap[id] = {
              resolve: true,
              file,
              container: activeView.contentEl,
              view: activeView,
              lastHeight: 0,
            };
            this.checkFileResolveMap();
            this.updateHeadings([id]);
          }
        }
      }),
    );
    this.registerEvent(
      this.app.workspace.on('layout-change', () => {
        this.checkFileResolveMap();
        this.updateHeadings(Object.keys(this.fileResolveMap));
      }),
    );
    this.registerEvent(
      this.app.workspace.on('active-leaf-change', leaf => {
        if (leaf?.id && (leaf.view instanceof MarkdownView)) {
          this.checkFileResolveMap();
          this.updateHeadings([leaf.id]);
        }
      }),
    );
    this.registerEvent(
      this.app.workspace.on('editor-change', (editor, info) => {
        const { file } = info;
        if (file && isMarkdownFile(file)) {
          Object.values(this.fileResolveMap).forEach(item => {
            if (item.file.path === file.path) {
              item.resolve = false;
            }
          });
        }
      }),
    );
    this.registerEvent(
      this.app.metadataCache.on('resolve', file => {
        if (isMarkdownFile(file)) {
          const ids: string[] = [];
          Object.keys(this.fileResolveMap).forEach(id => {
            const item = this.fileResolveMap[id];
            if (item.file.path === file.path && !item.resolve) {
              item.resolve = true;
              ids.push(id);
            }
          });
          if (ids.length > 0) {
            this.checkFileResolveMap();
            this.updateHeadings(ids);
          }
        }
      }),
    );
    this.registerDomEvent(document, 'scroll', this.detectPosition, true);
    // eslint-disable-next-line @typescript-eslint/no-use-before-define
    this.addSettingTab(new StickyHeadingsSetting(this.app, this));
  }

  checkFileResolveMap() {
    const validIds: string[] = [];
    this.app.workspace.iterateLeaves(
      this.app.workspace.getFocusedContainer(),
      leaf => {
        if (leaf.id) {
          validIds.push(leaf.id);
          if (!(leaf.id in this.fileResolveMap)) {
            if (leaf.view instanceof MarkdownView) {
              const file = leaf.view.getFile();
              if (file) {
                this.fileResolveMap[leaf.id] = {
                  resolve: true,
                  file,
                  container: leaf.view.contentEl,
                  view: leaf.view,
                  lastHeight: 0,
                };
              }
            }
          }
        }
      },
    );
    Object.keys(this.fileResolveMap).forEach(id => {
      if (!validIds.includes(id)) {
        // eslint-disable-next-line @typescript-eslint/no-dynamic-delete
        delete this.fileResolveMap[id];
      }
    });
  }

  makeResize(id: string) {
    return () => {
      this.updateHeadings([id]);
    };
  }

  rerenderAll() {
    this.updateHeadings(Object.keys(this.fileResolveMap));
  }

  updateHeadings(ids: string[]) {
    ids.forEach(id => {
      const item = this.fileResolveMap[id];
      // eslint-disable-next-line @typescript-eslint/no-unnecessary-condition
      if (item) {
        const { file, view, container } = item;
        const headings = getHeadings(file, this.app);
        const scrollTop = view.currentMode.getScroll();
        this.renderHeadings(headings, container, scrollTop, view, id);
      }
    });
  }

  renderHeadings(
    headings: HeadingCache[] = [],
    container: HTMLElement,
    scrollTop: number,
    view: MarkdownView,
    id: string,
  ) {
    const validHeadings = headings.filter(
      heading => heading.position.end.line + 1 <= scrollTop,
    );
    let finalHeadings: HeadingCache[] = [];
    if (validHeadings.length) {
      trivial(validHeadings, finalHeadings, this.settings.mode);
    }
    let headingContainer = container.querySelector(
      '.sticky-headings-container',
    );
    if (!headingContainer) {
      const headingRoot = createDiv({ cls: 'sticky-headings-root' });
      headingContainer = headingRoot.createDiv({ cls: 'sticky-headings-container' });
      container.prepend(headingRoot);
    }
    headingContainer.empty();
    if (this.settings.max) {
      finalHeadings = finalHeadings.slice(-this.settings.max);
    }
<<<<<<< HEAD
    finalHeadings.forEach(heading => {
      let cls = `sticky-headings-item sticky-headings-level-${heading.level}`
      const headingItem = createDiv({
          cls,
          text: heading.heading
      })
      if (this.settings.indicators) {
          const icon = createDiv({ cls: 'sticky-headings-icon' })
          setIcon(icon, `heading-${heading.level}`)
          headingItem.prepend(icon)
      }
      if (this.settings.style === 'default') {
          const wrapper = createDiv({
              cls: `HyperMD-header HyperMD-header-${heading.level}`
          })
          wrapper.append(headingItem)
          headingContainer.append(wrapper)
      } else {
          headingContainer.append(headingItem)
      }
      headingItem.addEventListener('click', () => { 
=======
    const indentLevels: number[] = calcIndentLevels(finalHeadings);
    finalHeadings.forEach((heading, i) => {
      const headingItem = createDiv({
        cls: `sticky-headings-item sticky-headings-level-${heading.level}`,
        text: heading.heading,
      });
      const icon = createDiv({ cls: 'sticky-headings-icon' });
      setIcon(icon, `heading-${heading.level}`);
      headingItem.prepend(icon);
      headingItem.setAttribute('data-indent-level', `${indentLevels[i]}`);
      headingContainer.append(headingItem);
      headingItem.addEventListener('click', () => {
>>>>>>> b1b34edb
        // @ts-expect-error typing error
        view.currentMode.applyScroll(heading.position.start.line, { highlight: true });
        setTimeout(() => {
          // wait for headings tree rendered
          // @ts-expect-error typing error
          view.currentMode.applyScroll(heading.position.start.line, { highlight: true });
        }, 20);
      });
    });
    const newHeight = headingContainer.scrollHeight;
    const offset = newHeight - this.fileResolveMap[id].lastHeight;
    if (offset !== 0) {
      headingContainer.parentElement!.style.height = newHeight + 'px';
      const contentElement = container.querySelectorAll<HTMLElement>('.markdown-source-view, .markdown-reading-view');
      contentElement.forEach(item => {
        const scroller = item.querySelector('.cm-scroller, .markdown-preview-view');
        item.style.paddingTop = newHeight + 'px';
        scroller?.scrollTo({ top: scroller.scrollTop + offset, behavior: 'instant' });
      });
      this.fileResolveMap[id].lastHeight = newHeight;
    }
  }

  onunload() {}

  async loadSettings() {
    // eslint-disable-next-line @typescript-eslint/consistent-type-assertions
    this.settings = { ...defaultSetting, ...(await this.loadData() as ISetting) };
  }

  async saveSettings() {
    await this.saveData(this.settings);
  }
}

class StickyHeadingsSetting extends PluginSettingTab {
  plugin: StickyHaeddingsPlugin;
  render: (settings: ISetting) => void;

  constructor(app: App, plugin: StickyHaeddingsPlugin) {
    super(app, plugin);
    this.plugin = plugin;
  }

  update(data: ISetting) {
    this.plugin.settings = data;
    this.plugin.saveSettings();
    this.plugin.rerenderAll();
  }

  display(): void {
    const { containerEl } = this;
    containerEl.empty();
    new Setting(containerEl)
      .setName(L.setting.mode.title())
      .setDesc(L.setting.mode.description())
      .addDropdown(dropdown => {
        dropdown.addOption('default', L.setting.mode.default());
        dropdown.addOption('concise', L.setting.mode.concise());
        dropdown.setValue(this.plugin.settings.mode);
        dropdown.onChange(value => {
          this.update({
            ...this.plugin.settings,
            // eslint-disable-next-line @typescript-eslint/consistent-type-assertions
            mode: value as 'default' | 'concise',
          });
        });
      });
    new Setting(containerEl)
      .setName(L.setting.max.title())
      .setDesc(L.setting.max.description())
      .addText(text => {
        text.setValue(this.plugin.settings.max.toString());
        text.onChange(value => {
          this.update({
            ...this.plugin.settings,
            max: parseInt(value, 10) || 0,
          });
        });
      });
    new Setting(containerEl)
      .setName(L.setting.indicators.title())
      .setDesc(L.setting.indicators.description())
      .addToggle((toggle) => {
        toggle
            .setValue(this.plugin.settings.indicators)
            .onChange((boolean) => {
                this.update({
                    ...this.plugin.settings,
                    indicators: boolean
                })
            })
      })
    new Setting(containerEl)
      .setName(L.setting.style.title())
      .setDesc(L.setting.style.description())
      .addDropdown((dropdown) => {
          dropdown.addOption('simple', L.setting.style.simple())
          dropdown.addOption('default', L.setting.style.default())
          dropdown.setValue(this.plugin.settings.style)
          dropdown.onChange((value) => {
              this.update({
                  ...this.plugin.settings,
                  // eslint-disable-next-line @typescript-eslint/consistent-type-assertions
                  style: value as 'simple' | 'default'
              })
          })
      })
  }
}<|MERGE_RESOLUTION|>--- conflicted
+++ resolved
@@ -203,21 +203,22 @@
     if (this.settings.max) {
       finalHeadings = finalHeadings.slice(-this.settings.max);
     }
-<<<<<<< HEAD
-    finalHeadings.forEach(heading => {
+    const indentLevels: number[] = calcIndentLevels(finalHeadings);
+    finalHeadings.forEach((heading, i) => {
       let cls = `sticky-headings-item sticky-headings-level-${heading.level}`
       const headingItem = createDiv({
           cls,
           text: heading.heading
       })
+      headingItem.setAttribute('data-indent-level', `${indentLevels[i]}`);
       if (this.settings.indicators) {
           const icon = createDiv({ cls: 'sticky-headings-icon' })
           setIcon(icon, `heading-${heading.level}`)
           headingItem.prepend(icon)
-      }
-      if (this.settings.style === 'default') {
+        }
+        if (this.settings.style === 'default') {
           const wrapper = createDiv({
-              cls: `HyperMD-header HyperMD-header-${heading.level}`
+            cls: `HyperMD-header HyperMD-header-${heading.level}`
           })
           wrapper.append(headingItem)
           headingContainer.append(wrapper)
@@ -225,20 +226,6 @@
           headingContainer.append(headingItem)
       }
       headingItem.addEventListener('click', () => { 
-=======
-    const indentLevels: number[] = calcIndentLevels(finalHeadings);
-    finalHeadings.forEach((heading, i) => {
-      const headingItem = createDiv({
-        cls: `sticky-headings-item sticky-headings-level-${heading.level}`,
-        text: heading.heading,
-      });
-      const icon = createDiv({ cls: 'sticky-headings-icon' });
-      setIcon(icon, `heading-${heading.level}`);
-      headingItem.prepend(icon);
-      headingItem.setAttribute('data-indent-level', `${indentLevels[i]}`);
-      headingContainer.append(headingItem);
-      headingItem.addEventListener('click', () => {
->>>>>>> b1b34edb
         // @ts-expect-error typing error
         view.currentMode.applyScroll(heading.position.start.line, { highlight: true });
         setTimeout(() => {
