<<<<<<< HEAD
import type {
  App,
  HeadingCache,
} from 'obsidian';
=======
import debounce from 'lodash/debounce';
import type { App, HeadingCache, TFile } from 'obsidian';
>>>>>>> 479bb492
import {
  setIcon,
  Setting,
  Plugin,
  MarkdownView,
  PluginSettingTab,
} from 'obsidian';
import defaultSetting from './defaultSetting';
import L from './L';
import {
  calcIndentLevels,
  getHeadings,
  isMarkdownFile,
  parseMarkdown,
<<<<<<< HEAD
} from './utils';
import type { IFileResolve, ISetting } from './types';
import getShownHeadings from './getShownHeadings';
import { throttle } from 'lodash';
export default class StickyHeadingsPlugin extends Plugin {
=======
  trivial,
} from './utils';

export default class StickyHaeddingsPlugin extends Plugin {
>>>>>>> 479bb492
  settings: ISetting;
  fileResolveMap: Record<
    string,
    IFileResolve
  > = {};

  markdownCache: Record<string, string> = {};

  detectPosition = throttle(
    (event: Event) => {
      const target = event.target as HTMLElement | null;
      const scroller =
        target?.classList.contains('cm-scroller') ||
        target?.classList.contains('markdown-preview-view');
      if (scroller) {
        const container = target?.closest('.view-content');
        if (container) {
          const ids = Object.keys(this.fileResolveMap).filter(
            (id) => this.fileResolveMap[id].container === container
          );
          this.updateHeadings(ids);
        }
      }
    },
<<<<<<< HEAD
    50,
    { leading: true, trailing: true },
=======
    20,
    { leading: true, trailing: true }
>>>>>>> 479bb492
  );

  async onload() {
    await this.loadSettings();
    this.registerEvent(
      this.app.workspace.on('file-open', (file) => {
        if (file && isMarkdownFile(file)) {
<<<<<<< HEAD
          const activeView = this.app.workspace.getActiveViewOfType(
            MarkdownView,
          );
=======
          const activeView =
            this.app.workspace.getActiveViewOfType(MarkdownView);
>>>>>>> 479bb492
          const id = activeView?.leaf.id;
          if (id) {
            if (!(id in this.fileResolveMap)) {
              activeView.onResize = this.makeResize(id);
            }
            this.fileResolveMap[id] = {
              resolve: true,
              file,
              container: activeView.contentEl,
              view: activeView,
            };
            this.checkFileResolveMap();
            this.updateHeadings([id]);
          }
        }
      })
    );
    this.registerEvent(
      this.app.workspace.on('layout-change', () => {
        this.checkFileResolveMap();
        this.updateHeadings(Object.keys(this.fileResolveMap));
      })
    );
    this.registerEvent(
<<<<<<< HEAD
      this.app.workspace.on('window-open', workspaceWindow => {
=======
      this.app.workspace.on('window-open', (workspaceWindow) => {
>>>>>>> 479bb492
        this.registerDomEvent(
          workspaceWindow.doc,
          'scroll',
          this.detectPosition,
<<<<<<< HEAD
          true,
        );
      }),
=======
          true
        );
      })
>>>>>>> 479bb492
    );
    this.registerEvent(
      this.app.workspace.on('editor-change', (editor, info) => {
        const { file } = info;
        if (file && isMarkdownFile(file)) {
          Object.values(this.fileResolveMap).forEach((item) => {
            if (item.file.path === file.path) {
              item.resolve = false;
            }
          });
        }
      })
    );
    this.registerEvent(
      this.app.metadataCache.on('resolve', (file) => {
        if (isMarkdownFile(file)) {
          const ids: string[] = [];
          Object.keys(this.fileResolveMap).forEach((id) => {
            const item = this.fileResolveMap[id];
            if (item.file.path === file.path && !item.resolve) {
              item.resolve = true;
              ids.push(id);
            }
          });
          if (ids.length > 0) {
            this.checkFileResolveMap();
            this.updateHeadings(ids);
          }
        }
      })
    );
    this.registerDomEvent(document, 'scroll', this.detectPosition, true);
    // eslint-disable-next-line @typescript-eslint/no-use-before-define
    this.addSettingTab(new StickyHeadingsSetting(this.app, this));
  }

  checkFileResolveMap() {
    const validIds: string[] = [];
    this.app.workspace.iterateAllLeaves((leaf) => {
      if (leaf.id && leaf.view instanceof MarkdownView) {
        validIds.push(leaf.id);
        if (!(leaf.id in this.fileResolveMap)) {
          const file = leaf.view.getFile();
          if (file) {
            this.fileResolveMap[leaf.id] = {
              resolve: true,
              file,
              container: leaf.view.contentEl,
              view: leaf.view,
            };
          }
        }
      }
    });
    Object.keys(this.fileResolveMap).forEach((id) => {
      if (!validIds.includes(id)) {
        delete this.fileResolveMap[id];
      }
    });
  }

  makeResize(id: string) {
    return () => {
      this.updateHeadings([id]);
    };
  }

  rerenderAll() {
    this.updateHeadings(Object.keys(this.fileResolveMap));
  }

  updateHeadings(ids: string[]) {
    ids.forEach((id) => {
      const item = this.fileResolveMap[id];
      const { file, view, container } = item;
      const headings = getHeadings(file, this.app);
      const scrollTop = view.editor.getScrollInfo().top;
      this.renderHeadings(headings, container, scrollTop, view);
    });
  }

  async renderHeadings(
    headings: HeadingCache[] = [],
    container: HTMLElement,
    scrollTop: number,
    view: MarkdownView,
<<<<<<< HEAD
  ) {
=======
    id: string
  ) {
    const validHeadings = headings.filter(
      (heading) => heading.position.end.line + 1 <= scrollTop
    );
    let finalHeadings: HeadingCache[] = [];
    if (validHeadings.length) {
      trivial(validHeadings, finalHeadings, this.settings.mode);
    }
>>>>>>> 479bb492
    let headingContainer = container.querySelector(
      '.sticky-headings-container'
    );
    let stickyContainerHeight = headingContainer?.getBoundingClientRect()
      .height || 0;
    const finalHeadings = getShownHeadings(headings, view, stickyContainerHeight, this.settings);
    if (!headingContainer) {
      const headingRoot = createDiv({ cls: 'sticky-headings-root' });
      headingContainer = headingRoot.createDiv({
        cls: 'sticky-headings-container',
      });
      container.prepend(headingRoot);
<<<<<<< HEAD
=======
    } else {
      lastHeight = headingContainer.scrollHeight;
>>>>>>> 479bb492
    }
    headingContainer.empty();
    const indentLevels: number[] = calcIndentLevels(finalHeadings);
    for (const [i, { heading, offset }] of finalHeadings.entries()) {
      const cls = `sticky-headings-item sticky-headings-level-${heading.level}`;
      const cacheKey = heading.heading;
      let parsedText: string;
      if (cacheKey in this.markdownCache) {
        parsedText = this.markdownCache[cacheKey];
      } else {
        parsedText = await parseMarkdown(heading.heading, this.app);
        this.markdownCache[cacheKey] = parsedText;
      }
      const headingItem = createDiv({
        cls,
        text: parsedText,
      });
      const icon = createDiv({ cls: 'sticky-headings-icon' });
      setIcon(icon, `heading-${heading.level}`);
      headingItem.prepend(icon);
      headingItem.setAttribute('data-indent-level', `${indentLevels[i]}`);
      headingContainer.append(headingItem);
      // need to update to get live preview scroller manually
      // eslint-disable-next-line @typescript-eslint/no-loop-func
      headingItem.addEventListener('click', () => {
<<<<<<< HEAD
        // check if live preview and use different scroller element
        (view.currentMode.type === 'preview'
          ? view.previewMode.renderer.previewEl
          : view.editor.cm.scrollDOM)
          .scrollTo({
            top: offset - stickyContainerHeight,
            behavior: this.settings.scrollBehaviour,
          });

        // todo
        // fix issues with sticky container height interfering with scrollTo
      });
    }
    stickyContainerHeight = headingContainer.getBoundingClientRect()
      .height || 0;
=======
        // @ts-expect-error typing error
        view.currentMode.applyScroll(heading.position.start.line, {
          highlight: true,
        });
        setTimeout(() => {
          // wait for headings tree rendered
          // @ts-expect-error typing error
          view.currentMode.applyScroll(heading.position.start.line, {
            highlight: true,
          });
        }, 20);
      });
    }
    const newHeight = headingContainer.scrollHeight;
    const offset = newHeight - lastHeight;
    headingContainer.parentElement!.style.height = newHeight + 'px';
    const contentElement = container.querySelectorAll<HTMLElement>(
      '.markdown-source-view, .markdown-reading-view'
    );
    contentElement.forEach((item) => {
      const scroller = item.querySelector(
        '.cm-scroller, .markdown-preview-view'
      );
      item.style.paddingTop = newHeight + 'px';
      scroller?.scrollTo({
        top: scroller.scrollTop + offset,
        behavior: 'instant',
      });
    });
>>>>>>> 479bb492
  }

  // add section for current headings array so when we click on it we can immediately remove it
  // and get the expected array at that position

  onunload() {}

  async loadSettings() {
<<<<<<< HEAD
    this.settings = {
      ...defaultSetting,
      ...(await this.loadData() as ISetting),
=======
    // eslint-disable-next-line @typescript-eslint/consistent-type-assertions
    this.settings = {
      ...defaultSetting,
      ...((await this.loadData()) as ISetting),
>>>>>>> 479bb492
    };
  }

  async saveSettings() {
    await this.saveData(this.settings);
  }
}

class StickyHeadingsSetting extends PluginSettingTab {
  plugin: StickyHeadingsPlugin;
  render: (settings: ISetting) => void;

  constructor(app: App, plugin: StickyHeadingsPlugin) {
    super(app, plugin);
    this.plugin = plugin;
  }

  update(data: ISetting) {
    this.plugin.settings = data;
    this.plugin.saveSettings();
    this.plugin.rerenderAll();
  }

  display(): void {
    const { containerEl } = this;
    containerEl.empty();
    new Setting(containerEl)
      .setName(L.setting.mode.title())
      .setDesc(L.setting.mode.description())
      .addDropdown((dropdown) => {
        dropdown.addOption('default', L.setting.mode.default());
        dropdown.addOption('concise', L.setting.mode.concise());
        dropdown.setValue(this.plugin.settings.mode);
        dropdown.onChange((value) => {
          this.update({
            ...this.plugin.settings,
            mode: value as 'default' | 'concise',
          });
        });
      });
    new Setting(containerEl)
      .setName(L.setting.max.title())
      .setDesc(L.setting.max.description())
      .addText((text) => {
        text.setValue(this.plugin.settings.max.toString());
        text.onChange((value) => {
          this.update({
            ...this.plugin.settings,
            max: parseInt(value, 10) || 0,
          });
        });
      });
    new Setting(containerEl)
      .setName(L.setting.scrollBehaviour.title())
      .setDesc(L.setting.scrollBehaviour.description())
      .addDropdown(dropdown => {
        dropdown.addOption('auto', L.setting.scrollBehaviour.auto());
        dropdown.addOption('smooth', L.setting.scrollBehaviour.smooth());
        dropdown.addOption('instant', L.setting.scrollBehaviour.instant());
        dropdown.setValue(this.plugin.settings.scrollBehaviour);
        dropdown.onChange(value => {
          this.update({
            ...this.plugin.settings,
            scrollBehaviour: value as ScrollBehavior,
          });
        });
      });
  }
}<|MERGE_RESOLUTION|>--- conflicted
+++ resolved
@@ -1,12 +1,7 @@
-<<<<<<< HEAD
 import type {
   App,
   HeadingCache,
 } from 'obsidian';
-=======
-import debounce from 'lodash/debounce';
-import type { App, HeadingCache, TFile } from 'obsidian';
->>>>>>> 479bb492
 import {
   setIcon,
   Setting,
@@ -21,18 +16,11 @@
   getHeadings,
   isMarkdownFile,
   parseMarkdown,
-<<<<<<< HEAD
 } from './utils';
 import type { IFileResolve, ISetting } from './types';
 import getShownHeadings from './getShownHeadings';
 import { throttle } from 'lodash';
 export default class StickyHeadingsPlugin extends Plugin {
-=======
-  trivial,
-} from './utils';
-
-export default class StickyHaeddingsPlugin extends Plugin {
->>>>>>> 479bb492
   settings: ISetting;
   fileResolveMap: Record<
     string,
@@ -44,41 +32,31 @@
   detectPosition = throttle(
     (event: Event) => {
       const target = event.target as HTMLElement | null;
-      const scroller =
-        target?.classList.contains('cm-scroller') ||
-        target?.classList.contains('markdown-preview-view');
+      const scroller
+        = target?.classList.contains('cm-scroller')
+        || target?.classList.contains('markdown-preview-view');
       if (scroller) {
         const container = target?.closest('.view-content');
         if (container) {
           const ids = Object.keys(this.fileResolveMap).filter(
-            (id) => this.fileResolveMap[id].container === container
+            id => this.fileResolveMap[id].container === container,
           );
           this.updateHeadings(ids);
         }
       }
     },
-<<<<<<< HEAD
     50,
     { leading: true, trailing: true },
-=======
-    20,
-    { leading: true, trailing: true }
->>>>>>> 479bb492
   );
 
   async onload() {
     await this.loadSettings();
     this.registerEvent(
-      this.app.workspace.on('file-open', (file) => {
+      this.app.workspace.on('file-open', file => {
         if (file && isMarkdownFile(file)) {
-<<<<<<< HEAD
           const activeView = this.app.workspace.getActiveViewOfType(
             MarkdownView,
           );
-=======
-          const activeView =
-            this.app.workspace.getActiveViewOfType(MarkdownView);
->>>>>>> 479bb492
           const id = activeView?.leaf.id;
           if (id) {
             if (!(id in this.fileResolveMap)) {
@@ -94,51 +72,41 @@
             this.updateHeadings([id]);
           }
         }
-      })
+      }),
     );
     this.registerEvent(
       this.app.workspace.on('layout-change', () => {
         this.checkFileResolveMap();
         this.updateHeadings(Object.keys(this.fileResolveMap));
-      })
-    );
-    this.registerEvent(
-<<<<<<< HEAD
+      }),
+    );
+    this.registerEvent(
       this.app.workspace.on('window-open', workspaceWindow => {
-=======
-      this.app.workspace.on('window-open', (workspaceWindow) => {
->>>>>>> 479bb492
         this.registerDomEvent(
           workspaceWindow.doc,
           'scroll',
           this.detectPosition,
-<<<<<<< HEAD
           true,
         );
       }),
-=======
-          true
-        );
-      })
->>>>>>> 479bb492
     );
     this.registerEvent(
       this.app.workspace.on('editor-change', (editor, info) => {
         const { file } = info;
         if (file && isMarkdownFile(file)) {
-          Object.values(this.fileResolveMap).forEach((item) => {
+          Object.values(this.fileResolveMap).forEach(item => {
             if (item.file.path === file.path) {
               item.resolve = false;
             }
           });
         }
-      })
-    );
-    this.registerEvent(
-      this.app.metadataCache.on('resolve', (file) => {
+      }),
+    );
+    this.registerEvent(
+      this.app.metadataCache.on('resolve', file => {
         if (isMarkdownFile(file)) {
           const ids: string[] = [];
-          Object.keys(this.fileResolveMap).forEach((id) => {
+          Object.keys(this.fileResolveMap).forEach(id => {
             const item = this.fileResolveMap[id];
             if (item.file.path === file.path && !item.resolve) {
               item.resolve = true;
@@ -150,7 +118,7 @@
             this.updateHeadings(ids);
           }
         }
-      })
+      }),
     );
     this.registerDomEvent(document, 'scroll', this.detectPosition, true);
     // eslint-disable-next-line @typescript-eslint/no-use-before-define
@@ -159,7 +127,7 @@
 
   checkFileResolveMap() {
     const validIds: string[] = [];
-    this.app.workspace.iterateAllLeaves((leaf) => {
+    this.app.workspace.iterateAllLeaves(leaf => {
       if (leaf.id && leaf.view instanceof MarkdownView) {
         validIds.push(leaf.id);
         if (!(leaf.id in this.fileResolveMap)) {
@@ -175,7 +143,7 @@
         }
       }
     });
-    Object.keys(this.fileResolveMap).forEach((id) => {
+    Object.keys(this.fileResolveMap).forEach(id => {
       if (!validIds.includes(id)) {
         delete this.fileResolveMap[id];
       }
@@ -193,7 +161,7 @@
   }
 
   updateHeadings(ids: string[]) {
-    ids.forEach((id) => {
+    ids.forEach(id => {
       const item = this.fileResolveMap[id];
       const { file, view, container } = item;
       const headings = getHeadings(file, this.app);
@@ -207,21 +175,9 @@
     container: HTMLElement,
     scrollTop: number,
     view: MarkdownView,
-<<<<<<< HEAD
   ) {
-=======
-    id: string
-  ) {
-    const validHeadings = headings.filter(
-      (heading) => heading.position.end.line + 1 <= scrollTop
-    );
-    let finalHeadings: HeadingCache[] = [];
-    if (validHeadings.length) {
-      trivial(validHeadings, finalHeadings, this.settings.mode);
-    }
->>>>>>> 479bb492
     let headingContainer = container.querySelector(
-      '.sticky-headings-container'
+      '.sticky-headings-container',
     );
     let stickyContainerHeight = headingContainer?.getBoundingClientRect()
       .height || 0;
@@ -231,12 +187,13 @@
       headingContainer = headingRoot.createDiv({
         cls: 'sticky-headings-container',
       });
+      headingContainer = headingRoot.createDiv({
+        cls: 'sticky-headings-container',
+      });
       container.prepend(headingRoot);
-<<<<<<< HEAD
-=======
-    } else {
+    }
+    else {
       lastHeight = headingContainer.scrollHeight;
->>>>>>> 479bb492
     }
     headingContainer.empty();
     const indentLevels: number[] = calcIndentLevels(finalHeadings);
@@ -246,7 +203,8 @@
       let parsedText: string;
       if (cacheKey in this.markdownCache) {
         parsedText = this.markdownCache[cacheKey];
-      } else {
+      }
+      else {
         parsedText = await parseMarkdown(heading.heading, this.app);
         this.markdownCache[cacheKey] = parsedText;
       }
@@ -262,7 +220,6 @@
       // need to update to get live preview scroller manually
       // eslint-disable-next-line @typescript-eslint/no-loop-func
       headingItem.addEventListener('click', () => {
-<<<<<<< HEAD
         // check if live preview and use different scroller element
         (view.currentMode.type === 'preview'
           ? view.previewMode.renderer.previewEl
@@ -278,37 +235,6 @@
     }
     stickyContainerHeight = headingContainer.getBoundingClientRect()
       .height || 0;
-=======
-        // @ts-expect-error typing error
-        view.currentMode.applyScroll(heading.position.start.line, {
-          highlight: true,
-        });
-        setTimeout(() => {
-          // wait for headings tree rendered
-          // @ts-expect-error typing error
-          view.currentMode.applyScroll(heading.position.start.line, {
-            highlight: true,
-          });
-        }, 20);
-      });
-    }
-    const newHeight = headingContainer.scrollHeight;
-    const offset = newHeight - lastHeight;
-    headingContainer.parentElement!.style.height = newHeight + 'px';
-    const contentElement = container.querySelectorAll<HTMLElement>(
-      '.markdown-source-view, .markdown-reading-view'
-    );
-    contentElement.forEach((item) => {
-      const scroller = item.querySelector(
-        '.cm-scroller, .markdown-preview-view'
-      );
-      item.style.paddingTop = newHeight + 'px';
-      scroller?.scrollTo({
-        top: scroller.scrollTop + offset,
-        behavior: 'instant',
-      });
-    });
->>>>>>> 479bb492
   }
 
   // add section for current headings array so when we click on it we can immediately remove it
@@ -317,16 +243,9 @@
   onunload() {}
 
   async loadSettings() {
-<<<<<<< HEAD
     this.settings = {
       ...defaultSetting,
       ...(await this.loadData() as ISetting),
-=======
-    // eslint-disable-next-line @typescript-eslint/consistent-type-assertions
-    this.settings = {
-      ...defaultSetting,
-      ...((await this.loadData()) as ISetting),
->>>>>>> 479bb492
     };
   }
 
@@ -356,11 +275,11 @@
     new Setting(containerEl)
       .setName(L.setting.mode.title())
       .setDesc(L.setting.mode.description())
-      .addDropdown((dropdown) => {
+      .addDropdown(dropdown => {
         dropdown.addOption('default', L.setting.mode.default());
         dropdown.addOption('concise', L.setting.mode.concise());
         dropdown.setValue(this.plugin.settings.mode);
-        dropdown.onChange((value) => {
+        dropdown.onChange(value => {
           this.update({
             ...this.plugin.settings,
             mode: value as 'default' | 'concise',
@@ -370,9 +289,9 @@
     new Setting(containerEl)
       .setName(L.setting.max.title())
       .setDesc(L.setting.max.description())
-      .addText((text) => {
+      .addText(text => {
         text.setValue(this.plugin.settings.max.toString());
-        text.onChange((value) => {
+        text.onChange(value => {
           this.update({
             ...this.plugin.settings,
             max: parseInt(value, 10) || 0,
