{
<<<<<<< HEAD
	"name": "obsidian-sticky-headings",
	"version": "1.0.6",
	"description": "Display headings tree during editing and preview to indicate the current position.",
	"main": "main.js",
	"scripts": {
		"dev": "node esbuild.config.mjs",
		"build": "node esbuild.config.mjs production",
		"version": "node version-bump.mjs && git add manifest.json versions.json",
		"typesafe-i18n": "typesafe-i18n",
		"lint": "eslint ./"
	},
	"keywords": [
		"obsidian",
		"plugin",
		"markdown"
	],
	"author": "Zhou Hua",
	"repository": {
		"type": "git",
		"url": "https://github.com/zhouhua/obsidian-sticky-headings"
	},
	"bugs": {
		"url": "https://github.com/zhouhua/obsidian-sticky-headings/issues"
	},
	"license": "MIT",
	"devDependencies": {
		"@codemirror/view": "^6.32.0",
		"@eslint/js": "^9.6.0",
		"@stylistic/eslint-plugin": "^2.3.0",
		"@types/eslint__js": "^8.42.3",
		"@types/lodash": "^4.17.6",
		"@types/node": "^20.14.10",
		"@typescript-eslint/eslint-plugin": "7.16.0",
		"@typescript-eslint/parser": "7.16.0",
		"builtin-modules": "3.3.0",
		"esbuild": "0.23.0",
		"eslint": "^9.6.0",
		"obsidian": "latest",
		"obsidian-typings": "^2.2.0",
		"tslib": "2.6.3",
		"typescript": "5.5.3",
		"typescript-eslint": "^7.16.0"
	},
	"dependencies": {
		"lodash": "^4.17.21",
		"typesafe-i18n": "^5.26.2"
	}
=======
  "name": "obsidian-sticky-headings",
  "version": "1.0.6",
  "description": "Display headings tree during editing and preview to indicate the current position.",
  "main": "main.js",
  "scripts": {
    "dev": "node esbuild.config.mjs",
    "build": "node esbuild.config.mjs production",
    "version": "node version-bump.mjs && git add manifest.json versions.json",
    "typesafe-i18n": "typesafe-i18n",
    "lint": "eslint ./"
  },
  "keywords": [
    "obsidian",
    "plugin",
    "markdown"
  ],
  "author": "Zhou Hua",
  "repository": {
    "type": "git",
    "url": "https://github.com/zhouhua/obsidian-sticky-headings"
  },
  "bugs": {
    "url": "https://github.com/zhouhua/obsidian-sticky-headings/issues"
  },
  "license": "MIT",
  "devDependencies": {
    "@eslint/js": "^9.6.0",
    "@types/eslint__js": "^8.42.3",
    "@types/lodash": "^4.17.6",
    "@types/node": "^20.14.10",
    "builtin-modules": "3.3.0",
    "esbuild": "0.23.0",
    "eslint": "^9.6.0",
    "obsidian": "latest",
    "tslib": "2.6.3",
    "typescript": "5.5.3"
  },
  "dependencies": {
    "lodash": "^4.17.21",
    "typesafe-i18n": "^5.26.2"
  }
>>>>>>> 479bb492
}<|MERGE_RESOLUTION|>--- conflicted
+++ resolved
@@ -1,53 +1,4 @@
 {
-<<<<<<< HEAD
-	"name": "obsidian-sticky-headings",
-	"version": "1.0.6",
-	"description": "Display headings tree during editing and preview to indicate the current position.",
-	"main": "main.js",
-	"scripts": {
-		"dev": "node esbuild.config.mjs",
-		"build": "node esbuild.config.mjs production",
-		"version": "node version-bump.mjs && git add manifest.json versions.json",
-		"typesafe-i18n": "typesafe-i18n",
-		"lint": "eslint ./"
-	},
-	"keywords": [
-		"obsidian",
-		"plugin",
-		"markdown"
-	],
-	"author": "Zhou Hua",
-	"repository": {
-		"type": "git",
-		"url": "https://github.com/zhouhua/obsidian-sticky-headings"
-	},
-	"bugs": {
-		"url": "https://github.com/zhouhua/obsidian-sticky-headings/issues"
-	},
-	"license": "MIT",
-	"devDependencies": {
-		"@codemirror/view": "^6.32.0",
-		"@eslint/js": "^9.6.0",
-		"@stylistic/eslint-plugin": "^2.3.0",
-		"@types/eslint__js": "^8.42.3",
-		"@types/lodash": "^4.17.6",
-		"@types/node": "^20.14.10",
-		"@typescript-eslint/eslint-plugin": "7.16.0",
-		"@typescript-eslint/parser": "7.16.0",
-		"builtin-modules": "3.3.0",
-		"esbuild": "0.23.0",
-		"eslint": "^9.6.0",
-		"obsidian": "latest",
-		"obsidian-typings": "^2.2.0",
-		"tslib": "2.6.3",
-		"typescript": "5.5.3",
-		"typescript-eslint": "^7.16.0"
-	},
-	"dependencies": {
-		"lodash": "^4.17.21",
-		"typesafe-i18n": "^5.26.2"
-	}
-=======
   "name": "obsidian-sticky-headings",
   "version": "1.0.6",
   "description": "Display headings tree during editing and preview to indicate the current position.",
@@ -74,6 +25,7 @@
   },
   "license": "MIT",
   "devDependencies": {
+		"@codemirror/view": "^6.32.0",
     "@eslint/js": "^9.6.0",
     "@types/eslint__js": "^8.42.3",
     "@types/lodash": "^4.17.6",
@@ -82,6 +34,7 @@
     "esbuild": "0.23.0",
     "eslint": "^9.6.0",
     "obsidian": "latest",
+		"obsidian-typings": "^2.2.0",
     "tslib": "2.6.3",
     "typescript": "5.5.3"
   },
@@ -89,5 +42,4 @@
     "lodash": "^4.17.21",
     "typesafe-i18n": "^5.26.2"
   }
->>>>>>> 479bb492
 }